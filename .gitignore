*.DS_Store
njoy_xs
chi_xs
<<<<<<< HEAD
*.r
*.o
=======
*tape*
*runNJOY*
*.log
>>>>>>> 1fa03bea
<|MERGE_RESOLUTION|>--- conflicted
+++ resolved
@@ -1,11 +1,8 @@
 *.DS_Store
 njoy_xs
 chi_xs
-<<<<<<< HEAD
 *.r
 *.o
-=======
 *tape*
 *runNJOY*
 *.log
->>>>>>> 1fa03bea
